<?xml version="1.0" encoding="utf-8"?>
<Project DefaultTargets="Build" ToolsVersion="3.5" xmlns="http://schemas.microsoft.com/developer/msbuild/2003">
  <PropertyGroup>
    <Configuration Condition=" '$(Configuration)' == '' ">Debug</Configuration>
    <Platform Condition=" '$(Platform)' == '' ">iPhoneSimulator</Platform>
    <ProductVersion>9.0.21022</ProductVersion>
    <SchemaVersion>2.0</SchemaVersion>
    <ProjectGuid>{3FFBFFF8-5560-4EDE-82E5-3FFDFBBA8A50}</ProjectGuid>
    <ProjectTypeGuids>{E613F3A2-FE9C-494F-B74E-F63BCB86FEA6};{FAE04EC0-301F-11D3-BF4B-00C04F79EFBC}</ProjectTypeGuids>
    <OutputType>Library</OutputType>
    <RootNamespace>MonoTouch.Dialog</RootNamespace>
    <AssemblyName>MonoTouch.Dialog</AssemblyName>
    <MtouchSdkVersion>3.0</MtouchSdkVersion>
    <TargetFrameworkVersion>v3.5</TargetFrameworkVersion>
    <MtouchMinimumOS>3.0</MtouchMinimumOS>
  </PropertyGroup>
  <PropertyGroup Condition=" '$(Configuration)|$(Platform)' == 'Debug|iPhoneSimulator' ">
    <DebugSymbols>true</DebugSymbols>
    <DebugType>full</DebugType>
    <Optimize>false</Optimize>
    <OutputPath>bin\iPhoneSimulator\Debug</OutputPath>
    <DefineConstants>DEBUG</DefineConstants>
    <ErrorReport>prompt</ErrorReport>
    <WarningLevel>4</WarningLevel>
    <MtouchLink>None</MtouchLink>
    <MtouchDebug>True</MtouchDebug>
  </PropertyGroup>
  <PropertyGroup Condition=" '$(Configuration)|$(Platform)' == 'Release|iPhoneSimulator' ">
    <DebugType>none</DebugType>
    <Optimize>false</Optimize>
    <OutputPath>bin\iPhoneSimulator\Release</OutputPath>
    <ErrorReport>prompt</ErrorReport>
    <WarningLevel>4</WarningLevel>
    <MtouchDebug>False</MtouchDebug>
    <MtouchLink>None</MtouchLink>
  </PropertyGroup>
  <PropertyGroup Condition=" '$(Configuration)|$(Platform)' == 'Debug|iPhone' ">
    <DebugSymbols>true</DebugSymbols>
    <DebugType>full</DebugType>
    <Optimize>false</Optimize>
    <OutputPath>bin\iPhone\Debug</OutputPath>
    <DefineConstants>DEBUG</DefineConstants>
    <ErrorReport>prompt</ErrorReport>
    <WarningLevel>4</WarningLevel>
    <CodesignKey>iPhone Developer</CodesignKey>
    <MtouchDebug>True</MtouchDebug>
  </PropertyGroup>
  <PropertyGroup Condition=" '$(Configuration)|$(Platform)' == 'Release|iPhone' ">
    <DebugType>none</DebugType>
    <Optimize>false</Optimize>
    <OutputPath>bin\iPhone\Release</OutputPath>
    <ErrorReport>prompt</ErrorReport>
    <WarningLevel>4</WarningLevel>
    <MtouchDebug>False</MtouchDebug>
    <CodesignKey>iPhone Developer</CodesignKey>
  </PropertyGroup>
<<<<<<< HEAD
  <PropertyGroup Condition=" '$(Configuration)|$(Platform)' == 'AdHoc|iPhoneSimulator' ">
    <DebugType>none</DebugType>
    <Optimize>false</Optimize>
    <OutputPath>bin\iPhoneSimulator\Release</OutputPath>
    <ErrorReport>prompt</ErrorReport>
    <WarningLevel>4</WarningLevel>
    <MtouchDebug>False</MtouchDebug>
    <MtouchLink>None</MtouchLink>
  </PropertyGroup>
  <PropertyGroup Condition=" '$(Configuration)|$(Platform)' == 'AdHoc|iPhone' ">
    <DebugType>none</DebugType>
    <Optimize>false</Optimize>
    <OutputPath>bin\iPhone\Release</OutputPath>
    <ErrorReport>prompt</ErrorReport>
=======
  <PropertyGroup Condition=" '$(Configuration)|$(Platform)' == 'AdHoc|iPhone' ">
    <DebugType>none</DebugType>
    <Optimize>false</Optimize>
    <OutputPath>bin</OutputPath>
>>>>>>> 5c3d2de8
    <WarningLevel>4</WarningLevel>
    <MtouchDebug>False</MtouchDebug>
    <CodesignKey>iPhone Developer</CodesignKey>
  </PropertyGroup>
  <PropertyGroup Condition=" '$(Configuration)|$(Platform)' == 'AppStore|iPhone' ">
    <DebugType>none</DebugType>
    <Optimize>false</Optimize>
    <OutputPath>bin</OutputPath>
    <WarningLevel>4</WarningLevel>
    <MtouchDebug>False</MtouchDebug>
    <CodesignKey>iPhone Developer</CodesignKey>
  </PropertyGroup>
  <ItemGroup>
    <Reference Include="System" />
    <Reference Include="System.Xml" />
    <Reference Include="System.Core" />
    <Reference Include="monotouch" />
  </ItemGroup>
  <Import Project="$(MSBuildBinPath)\Microsoft.CSharp.targets" />
  <ProjectExtensions>
    <MonoDevelop>
      <Properties InternalTargetFrameworkVersion="IPhone" />
    </MonoDevelop>
  </ProjectExtensions>
  <ItemGroup>
    <Compile Include="Elements.cs" />
    <Compile Include="DialogViewController.cs" />
    <Compile Include="Reflect.cs" />
    <Compile Include="ElementBadge.cs" />
    <Compile Include="Controls.cs" />
    <Compile Include="ActivityElement.cs" />
    <Compile Include="LoadMoreElement.cs" />
<<<<<<< HEAD
    <Compile Include="OwnerDrawnElement.cs" />
    <Compile Include="DrawnElement.cs" />
=======
>>>>>>> 5c3d2de8
  </ItemGroup>
  <ItemGroup>
    <Folder Include="Images\" />
  </ItemGroup>
  <ItemGroup>
    <EmbeddedResource Include="Images\arrow.png">
      <LogicalName>arrow.png</LogicalName>
    </EmbeddedResource>
  </ItemGroup>
</Project><|MERGE_RESOLUTION|>--- conflicted
+++ resolved
@@ -54,27 +54,10 @@
     <MtouchDebug>False</MtouchDebug>
     <CodesignKey>iPhone Developer</CodesignKey>
   </PropertyGroup>
-<<<<<<< HEAD
-  <PropertyGroup Condition=" '$(Configuration)|$(Platform)' == 'AdHoc|iPhoneSimulator' ">
-    <DebugType>none</DebugType>
-    <Optimize>false</Optimize>
-    <OutputPath>bin\iPhoneSimulator\Release</OutputPath>
-    <ErrorReport>prompt</ErrorReport>
-    <WarningLevel>4</WarningLevel>
-    <MtouchDebug>False</MtouchDebug>
-    <MtouchLink>None</MtouchLink>
-  </PropertyGroup>
-  <PropertyGroup Condition=" '$(Configuration)|$(Platform)' == 'AdHoc|iPhone' ">
-    <DebugType>none</DebugType>
-    <Optimize>false</Optimize>
-    <OutputPath>bin\iPhone\Release</OutputPath>
-    <ErrorReport>prompt</ErrorReport>
-=======
   <PropertyGroup Condition=" '$(Configuration)|$(Platform)' == 'AdHoc|iPhone' ">
     <DebugType>none</DebugType>
     <Optimize>false</Optimize>
     <OutputPath>bin</OutputPath>
->>>>>>> 5c3d2de8
     <WarningLevel>4</WarningLevel>
     <MtouchDebug>False</MtouchDebug>
     <CodesignKey>iPhone Developer</CodesignKey>
@@ -107,11 +90,8 @@
     <Compile Include="Controls.cs" />
     <Compile Include="ActivityElement.cs" />
     <Compile Include="LoadMoreElement.cs" />
-<<<<<<< HEAD
     <Compile Include="OwnerDrawnElement.cs" />
     <Compile Include="DrawnElement.cs" />
-=======
->>>>>>> 5c3d2de8
   </ItemGroup>
   <ItemGroup>
     <Folder Include="Images\" />
