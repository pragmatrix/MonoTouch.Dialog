--- conflicted
+++ resolved
@@ -95,13 +95,7 @@
 			AddSubview (arrowView);
 			
 			activity = new UIActivityIndicatorView (UIActivityIndicatorViewStyle.Gray) {
-<<<<<<< HEAD
-				Frame = new RectangleF (25, rect.Height-38, 20, 20),
-				HidesWhenStopped = true,
-				AutoresizingMask = UIViewAutoresizing.FlexibleLeftMargin | UIViewAutoresizing.FlexibleRightMargin
-=======
 				HidesWhenStopped = true
->>>>>>> 030ddff5
 			};
 			AddSubview (activity);
 		}
