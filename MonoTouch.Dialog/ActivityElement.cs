--- conflicted
+++ resolved
@@ -13,12 +13,8 @@
 			uia.StartAnimating ();
 			
 			var vbounds = View.Bounds;
-<<<<<<< HEAD
 			View.Frame = new RectangleF ((sbounds.Width-vbounds.Width)/2, 4, vbounds.Width, vbounds.Height + 0);
 			View.AutoresizingMask = UIViewAutoresizing.FlexibleLeftMargin | UIViewAutoresizing.FlexibleRightMargin;
-=======
-			View.Frame = new RectangleF ((sbounds.Width-vbounds.Width)/2, 4, vbounds.Width, vbounds.Height);
->>>>>>> 5c3d2de8
 		}
 		
 		public bool Animating {
