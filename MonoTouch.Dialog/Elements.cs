//
// Elements.cs: defines the various components of our view
//
// Author:
//   Miguel de Icaza (miguel@gnome.org)
//
// Copyright 2010, Novell, Inc.
//
// Code licensed under the MIT X11 license
//
// TODO: StyledStringElement: merge with multi-line?
// TODO: StyledStringElement: add image scaling features?
// TODO: StyledStringElement: add sizing based on image size?
// TODO: Move image rendering to StyledImageElement, reason to do this: the image loader would only be imported in this case, linked out otherwise
//
using System;
using System.Collections;
using System.Collections.Generic;
using System.Linq;
using MonoTouch.UIKit;
using MonoTouch.CoreGraphics;
using System.Drawing;
using MonoTouch.Foundation;
using MonoTouch.Dialog.Utilities;

namespace MonoTouch.Dialog
{
	/// <summary>
	/// Base class for all elements in MonoTouch.Dialog
	/// </summary>
	public class Element : IDisposable {
		/// <summary>
		///  Handle to the container object.
		/// </summary>
		/// <remarks>
		/// For sections this points to a RootElement, for every
		/// other object this points to a Section and it is null
		/// for the root RootElement.
		/// </remarks>
		public Element Parent;
		
		/// <summary>
		///  The caption to display for this given element
		/// </summary>
		public string Caption;
		
		/// <summary>
		///  Initializes the element with the given caption.
		/// </summary>
		/// <param name="caption">
		/// The caption.
		/// </param>
		public Element (string caption)
		{
			this.Caption = caption;
		}	
		
		public void Dispose ()
		{
			Dispose (true);
		}

		protected virtual void Dispose (bool disposing)
		{
		}
		
		static NSString cellkey = new NSString ("xx");
		/// <summary>
		/// Subclasses that override the GetCell method should override this method as well
		/// </summary>
		/// <remarks>
		/// This method should return the key passed to UITableView.DequeueReusableCell.
		/// If your code overrides the GetCell method to change the cell, you must also 
		/// override this method and return a unique key for it.
		/// 
		/// This works in most subclasses with a couple of exceptions: StringElement and
		/// various derived classes do not use this setting as they need a wider range
		/// of keys for different uses, so you need to look at the source code for those
		/// if you are trying to override StringElement or StyledStringElement.
		/// </remarks>
		protected virtual NSString CellKey { 
			get {
				return cellkey;
			}
		}
		
		/// <summary>
		/// Gets a UITableViewCell for this element.   Can be overridden, but if you 
		/// customize the style or contents of the cell you must also override the CellKey 
		/// property in your derived class.
		/// </summary>
		public virtual UITableViewCell GetCell (UITableView tv)
		{
			return new UITableViewCell (UITableViewCellStyle.Default, CellKey);
		}
		
		static protected void RemoveTag (UITableViewCell cell, int tag)
		{
			var viewToRemove = cell.ContentView.ViewWithTag (tag);
			if (viewToRemove != null)
				viewToRemove.RemoveFromSuperview ();
		}
		
		/// <summary>
		/// Returns a summary of the value represented by this object, suitable 
		/// for rendering as the result of a RootElement with child objects.
		/// </summary>
		/// <returns>
		/// The return value must be a short description of the value.
		/// </returns>
		public virtual string Summary ()
		{
			return "";
		}
		
		/// <summary>
		/// Invoked when the given element has been deslected by the user.
		/// </summary>
		/// <param name="dvc">
		/// The <see cref="DialogViewController"/> where the deselection took place
		/// </param>
		/// <param name="tableView">
		/// The <see cref="UITableView"/> that contains the element.
		/// </param>
		/// <param name="path">
		/// The <see cref="NSIndexPath"/> that contains the Section and Row for the element.
		/// </param>
		public virtual void Deselected (DialogViewController dvc, UITableView tableView, NSIndexPath path)
		{
		}
		
		/// <summary>
		/// Invoked when the given element has been selected by the user.
		/// </summary>
		/// <param name="dvc">
		/// The <see cref="DialogViewController"/> where the selection took place
		/// </param>
		/// <param name="tableView">
		/// The <see cref="UITableView"/> that contains the element.
		/// </param>
		/// <param name="path">
		/// The <see cref="NSIndexPath"/> that contains the Section and Row for the element.
		/// </param>
		public virtual void Selected (DialogViewController dvc, UITableView tableView, NSIndexPath path)
		{
		}

		/// <summary>
		/// If the cell is attached will return the immediate RootElement
		/// </summary>
		public RootElement GetImmediateRootElement ()
		{
				var section = Parent as Section;
				if (section == null)
					return null;
				return section.Parent as RootElement;
		}
		
		/// <summary>
		/// Returns the UITableView associated with this element, or null if this cell is not currently attached to a UITableView
		/// </summary>
		public UITableView GetContainerTableView ()
		{
			var root = GetImmediateRootElement ();
			if (root == null)
				return null;
			return root.TableView;
		}
		
		/// <summary>
		/// Returns the currently active UITableViewCell for this element, or null if the element is not currently visible
		/// </summary>
		public UITableViewCell GetActiveCell ()
		{
			var tv = GetContainerTableView ();
			if (tv == null)
				return null;
			var path = IndexPath;
			if (path == null)
				return null;
			return tv.CellAt (path);
		}
		
		/// <summary>
		///  Returns the IndexPath of a given element.   This is only valid for leaf elements,
		///  it does not work for a toplevel RootElement or a Section of if the Element has
		///  not been attached yet.
		/// </summary>
		public NSIndexPath IndexPath { 
			get {
				var section = Parent as Section;
				if (section == null)
					return null;
				var root = section.Parent as RootElement;
				if (root == null)
					return null;
				
				int row = 0;
				foreach (var element in section.Elements){
					if (element == this){
						int nsect = 0;
						foreach (var sect in root.Sections){
							if (section == sect){
								return NSIndexPath.FromRowSection (row, nsect);
							}
							nsect++;
						}
					}
					row++;
				}
				return null;
			}
		}
		
		/// <summary>
		///   Method invoked to determine if the cell matches the given text, never invoked with a null value or an empty string.
		/// </summary>
		public virtual bool Matches (string text)
		{
			if (Caption == null)
				return false;
			return Caption.IndexOf (text, StringComparison.CurrentCultureIgnoreCase) != -1;
		}
	}

	public abstract class BoolElement : Element {
		bool val;
		public bool Value {
			get {
				return val;
			}
			set {
				bool emit = val != value;
				val = value;
				if (emit && ValueChanged != null)
					ValueChanged (this, EventArgs.Empty);
			}
		}
		public event EventHandler ValueChanged;
		
		public BoolElement (string caption, bool value) : base (caption)
		{
			val = value;
		}
		
		public override string Summary ()
		{
			return val ? "On" : "Off";
		}		
	}
	
	/// <summary>
	/// Used to display switch on the screen.
	/// </summary>
	public class BooleanElement : BoolElement {
		static NSString bkey = new NSString ("BooleanElement");
		UISwitch sw;
		
		public BooleanElement (string caption, bool value) : base (caption, value)
		{  }
		
		public BooleanElement (string caption, bool value, string key) : base (caption, value)
		{  }
		
		protected override NSString CellKey {
			get {
				return bkey;
			}
		}
		public override UITableViewCell GetCell (UITableView tv)
		{
			if (sw == null){
				sw = new UISwitch (){
					BackgroundColor = UIColor.Clear,
					Tag = 1,
					On = Value
				};
				sw.AddTarget (delegate {
					Value = sw.On;
				}, UIControlEvent.ValueChanged);
			} else
				sw.On = Value;
			
			var cell = tv.DequeueReusableCell (CellKey);
			if (cell == null){
				cell = new UITableViewCell (UITableViewCellStyle.Default, CellKey);
				cell.SelectionStyle = UITableViewCellSelectionStyle.None;
			} else
				RemoveTag (cell, 1);
		
			cell.TextLabel.Text = Caption;
			cell.AccessoryView = sw;

			return cell;
		}
		
		protected override void Dispose (bool disposing)
		{
			if (disposing){
				if (sw != null){
					sw.Dispose ();
					sw = null;
				}
			}
		}
	}
	
	/// <summary>
	///  This class is used to render a string + a state in the form
	/// of an image.  
	/// </summary>
	/// <remarks>
	/// It is abstract to avoid making this element
	/// keep two pointers for the state images, saving 8 bytes per
	/// slot.   The more derived class "BooleanImageElement" shows
	/// one way to implement this by keeping two pointers, a better
	/// implementation would return pointers to images that were 
	/// preloaded and are static.
	/// 
	/// A subclass only needs to implement the GetImage method.
	/// </remarks>
	public abstract class BaseBooleanImageElement : BoolElement {
		static NSString key = new NSString ("BooleanImageElement");
		
		public class TextWithImageCellView : UITableViewCell {
			const int fontSize = 17;
			static UIFont font = UIFont.BoldSystemFontOfSize (fontSize);
			BaseBooleanImageElement parent;
			UILabel label;
			UIButton button;
			const int ImageSpace = 32;
			const int Padding = 8;
	
			public TextWithImageCellView (BaseBooleanImageElement parent) : base (UITableViewCellStyle.Value1, parent.CellKey)
			{
				this.parent = parent;
				label = new UILabel () {
					TextAlignment = UITextAlignment.Left,
					Text = parent.Caption,
					Font = font,
				};
				button = UIButton.FromType (UIButtonType.Custom);
				button.TouchDown += delegate {
					parent.Value = !parent.Value;
					UpdateImage ();
					if (parent.Tapped != null)
						parent.Tapped ();
				};
				ContentView.Add (label);
				ContentView.Add (button);
				UpdateImage ();
			}

			void UpdateImage ()
			{
				button.SetImage (parent.GetImage (), UIControlState.Normal);
			}
			
			public override void LayoutSubviews ()
			{
				base.LayoutSubviews ();
				var full = ContentView.Bounds;
				var frame = full;
				frame.Height = 22;
				frame.X = Padding;
				frame.Y = (full.Height-frame.Height)/2;
				frame.Width -= ImageSpace+Padding;
				label.Frame = frame;
				
				button.Frame = new RectangleF (full.Width-ImageSpace, -3, ImageSpace, 48);
			}
			
			public void UpdateFrom (BaseBooleanImageElement newParent)
			{
				parent = newParent;
				UpdateImage ();
				label.Text = parent.Caption;
				SetNeedsDisplay ();
			}
		}
	
		public BaseBooleanImageElement (string caption, bool value)
			: base (caption, value)
		{
		}
		
		public event NSAction Tapped;
		
		protected abstract UIImage GetImage ();
		
		protected override NSString CellKey {
			get {
				return key;
			}
		}
		public override UITableViewCell GetCell (UITableView tv)
		{
			var cell = tv.DequeueReusableCell (CellKey) as TextWithImageCellView;
			if (cell == null)
				cell = new TextWithImageCellView (this);
			else
				cell.UpdateFrom (this);
			return cell;
		}
	}
	
	public class BooleanImageElement : BaseBooleanImageElement {
		UIImage onImage, offImage;
		
		public BooleanImageElement (string caption, bool value, UIImage onImage, UIImage offImage) : base (caption, value)
		{
			this.onImage = onImage;
			this.offImage = offImage;
		}
		
		protected override UIImage GetImage ()
		{
			if (Value)
				return onImage;
			else
				return offImage;
		}

		protected override void Dispose (bool disposing)
		{
			base.Dispose (disposing);
			onImage = offImage = null;
		}
	}
	
	/// <summary>
	///  Used to display a slider on the screen.
	/// </summary>
	public class FloatElement : Element {
		public bool ShowCaption;
		public float Value;
		public float MinValue, MaxValue;
		static NSString skey = new NSString ("FloatElement");
		UIImage Left, Right;
		UISlider slider;
		
		public FloatElement (UIImage left, UIImage right, float value) : base (null)
		{
			Left = left;
			Right = right;
			MinValue = 0;
			MaxValue = 1;
			Value = value;
		}
		
		protected override NSString CellKey {
			get {
				return skey;
			}
		}
		public override UITableViewCell GetCell (UITableView tv)
		{
			var cell = tv.DequeueReusableCell (CellKey);
			if (cell == null){
				cell = new UITableViewCell (UITableViewCellStyle.Default, CellKey);
				cell.SelectionStyle = UITableViewCellSelectionStyle.None;
			} else
				RemoveTag (cell, 1);

			SizeF captionSize = new SizeF (0, 0);
			if (Caption != null && ShowCaption){
				cell.TextLabel.Text = Caption;
				captionSize = cell.TextLabel.StringSize (Caption, UIFont.FromName (cell.TextLabel.Font.Name, UIFont.LabelFontSize));
				captionSize.Width += 10; // Spacing
			}

			if (slider == null){
				slider = new UISlider (new RectangleF (10f + captionSize.Width, 12f, 280f - captionSize.Width, 7f)){
					BackgroundColor = UIColor.Clear,
					MinValue = this.MinValue,
					MaxValue = this.MaxValue,
					Continuous = true,
					Value = this.Value,
					Tag = 1
				};
				slider.ValueChanged += delegate {
					Value = slider.Value;
				};
			}
			
			cell.ContentView.AddSubview (slider);
			return cell;
		}

		public override string Summary ()
		{
			return Value.ToString ();
		}
		
		protected override void Dispose (bool disposing)
		{
			if (disposing){
				if (slider != null){
					slider.Dispose ();
					slider = null;
				}
			}
		}		
	}

	/// <summary>
	///  Used to display a cell that will launch a web browser when selected.
	/// </summary>
	public class HtmlElement : Element {
		NSUrl nsUrl;
		static NSString hkey = new NSString ("HtmlElement");
		UIWebView web;
		
		public HtmlElement (string caption, string url) : base (caption)
		{
			Url = url;
		}
		
		public HtmlElement (string caption, NSUrl url) : base (caption)
		{
			nsUrl = url;
		}
		
		protected override NSString CellKey {
			get {
				return hkey;
			}
		}
		public string Url {
			get {
				return nsUrl.ToString ();
			}
			set {
				nsUrl = new NSUrl (value);
			}
		}
		
		public override UITableViewCell GetCell (UITableView tv)
		{
			var cell = tv.DequeueReusableCell (CellKey);
			if (cell == null){
				cell = new UITableViewCell (UITableViewCellStyle.Default, CellKey);
				cell.SelectionStyle = UITableViewCellSelectionStyle.Blue;
			}
			cell.Accessory = UITableViewCellAccessory.DisclosureIndicator;
			
			cell.TextLabel.Text = Caption;
			return cell;
		}

		static bool NetworkActivity {
			set {
				UIApplication.SharedApplication.NetworkActivityIndicatorVisible = value;
			}
		}
		
		// We use this class to dispose the web control when it is not
		// in use, as it could be a bit of a pig, and we do not want to
		// wait for the GC to kick-in.
		class WebViewController : UIViewController {
			HtmlElement container;
			
			public WebViewController (HtmlElement container) : base ()
			{
				this.container = container;
			}
			
			public override void ViewWillDisappear (bool animated)
			{
				base.ViewWillDisappear (animated);
				NetworkActivity = false;
				if (container.web == null)
					return;

				container.web.StopLoading ();
				container.web.Dispose ();
				container.web = null;
			}

			public bool Autorotate { get; set; }
			
			public override bool ShouldAutorotateToInterfaceOrientation (UIInterfaceOrientation toInterfaceOrientation)
			{
				return Autorotate;
			}
		}
		
		public override void Selected (DialogViewController dvc, UITableView tableView, NSIndexPath path)
		{
			var vc = new WebViewController (this) {
				Autorotate = dvc.Autorotate
			};
			web = new UIWebView (UIScreen.MainScreen.ApplicationFrame){
				BackgroundColor = UIColor.White,
				ScalesPageToFit = true,
				AutoresizingMask = UIViewAutoresizing.FlexibleWidth | UIViewAutoresizing.FlexibleHeight
			};
			web.LoadStarted += delegate {
				NetworkActivity = true;
				var indicator = new UIActivityIndicatorView(UIActivityIndicatorViewStyle.White);
				vc.NavigationItem.RightBarButtonItem = new UIBarButtonItem(indicator);
				indicator.StartAnimating();
			};
			web.LoadFinished += delegate {
				NetworkActivity = false;
				vc.NavigationItem.RightBarButtonItem = null;
			};
			web.LoadError += (webview, args) => {
				NetworkActivity = false;
				vc.NavigationItem.RightBarButtonItem = null;
				if (web != null)
					web.LoadHtmlString (String.Format ("<html><center><font size=+5 color='red'>An error occurred:<br>{0}</font></center></html>", args.Error.LocalizedDescription), null);
			};
			vc.NavigationItem.Title = Caption;
			vc.View.AddSubview (web);
			
			dvc.ActivateController (vc);
			web.LoadRequest (NSUrlRequest.FromUrl (nsUrl));
		}
	}

	/// <summary>
	///   The string element can be used to render some text in a cell 
	///   that can optionally respond to tap events.
	/// </summary>
	public class StringElement : Element {
		static NSString skey = new NSString ("StringElement");
		static NSString skeyvalue = new NSString ("StringElementValue");
		public UITextAlignment Alignment = UITextAlignment.Left;
		public string Value;
		
		public StringElement (string caption) : base (caption) {}
		
		public StringElement (string caption, string value) : base (caption)
		{
			this.Value = value;
		}
		
		public StringElement (string caption,  NSAction tapped) : base (caption)
		{
			Tapped += tapped;
		}
		
		public event NSAction Tapped;
				
		public override UITableViewCell GetCell (UITableView tv)
		{
			var cell = tv.DequeueReusableCell (Value == null ? skey : skeyvalue);
			if (cell == null){
				cell = new UITableViewCell (Value == null ? UITableViewCellStyle.Default : UITableViewCellStyle.Value1, skey);
				cell.SelectionStyle = (Tapped != null) ? UITableViewCellSelectionStyle.Blue : UITableViewCellSelectionStyle.None;
			}
			cell.Accessory = UITableViewCellAccessory.None;
			cell.TextLabel.Text = Caption;
			cell.TextLabel.TextAlignment = Alignment;
			
			// The check is needed because the cell might have been recycled.
			if (cell.DetailTextLabel != null)
				cell.DetailTextLabel.Text = Value == null ? "" : Value;
			
			return cell;
		}

		public override string Summary ()
		{
			return Caption;
		}
		
		public override void Selected (DialogViewController dvc, UITableView tableView, NSIndexPath indexPath)
		{
			if (Tapped != null)
				Tapped ();
			tableView.DeselectRow (indexPath, true);
		}
		
		public override bool Matches (string text)
		{
			return (Value != null ? Value.IndexOf (text, StringComparison.CurrentCultureIgnoreCase) != -1: false) || base.Matches (text);
		}
	}
	
	/// <summary>
	///   A version of the StringElement that can be styled with a number of formatting 
	///   options and can render images or background images either from UIImage parameters 
	///   or by downloading them from the net.
	/// </summary>
	public class StyledStringElement : StringElement, IImageUpdated, IColorizeBackground {
		static NSString [] skey = { new NSString (".1"), new NSString (".2"), new NSString (".3"), new NSString (".4") };
		
		public StyledStringElement (string caption) : base (caption) {}
		public StyledStringElement (string caption, NSAction tapped) : base (caption, tapped) {}
		public StyledStringElement (string caption, string value) : base (caption, value) 
		{
			style = UITableViewCellStyle.Value1;	
		}
		public StyledStringElement (string caption, string value, UITableViewCellStyle style) : base (caption, value) 
		{ 
			this.style = style;
		}
		
		UITableViewCellStyle style;
		public UIFont Font;
		public UIColor TextColor;
		public UILineBreakMode LineBreakMode = UILineBreakMode.WordWrap;
		public int Lines = 1;
		public UITableViewCellAccessory Accessory = UITableViewCellAccessory.None;
		
		// To keep the size down for a StyleStringElement, we put all the image information
		// on a separate structure, and create this on demand.
		ExtraInfo extraInfo;
		
		class ExtraInfo {
			public UIImage Image; // Maybe add BackgroundImage?
			public UIColor BackgroundColor, DetailColor;
			public Uri Uri, BackgroundUri;
		}

		ExtraInfo OnImageInfo ()
		{
			if (extraInfo == null)
				extraInfo = new ExtraInfo ();
			return extraInfo;
		}
		
		// Uses the specified image (use this or ImageUri)
		public UIImage Image {
			get {
				return extraInfo == null ? null : extraInfo.Image;
			}
			set {
				OnImageInfo ().Image = value;
				extraInfo.Uri = null;
			}
		}
		
		// Loads the image from the specified uri (use this or Image)
		public Uri ImageUri {
			get {
				return extraInfo == null ? null : extraInfo.Uri;
			}
			set {
				OnImageInfo ().Uri = value;
				extraInfo.Image = null;
			}
		}
		
		// Background color for the cell (alternative: BackgroundUri)
		public UIColor BackgroundColor {
			get {
				return extraInfo == null ? null : extraInfo.BackgroundColor;
			}
			set {
				OnImageInfo ().BackgroundColor = value;
				extraInfo.BackgroundUri = null;
			}
		}
		
		public UIColor DetailColor {
			get {
				return extraInfo == null ? null : extraInfo.DetailColor;
			}
			set {
				OnImageInfo ().DetailColor = value;
			}
		}
		
		// Uri for a Background image (alternatiev: BackgroundColor)
		public Uri BackgroundUri {
			get {
				return extraInfo == null ? null : extraInfo.BackgroundUri;
			}
			set {
				OnImageInfo ().BackgroundUri = value;
				extraInfo.BackgroundColor = null;
			}
		}
			
		protected virtual string GetKey (int style)
		{
			return skey [style];
		}
		
		public override UITableViewCell GetCell (UITableView tv)
		{
			var key = GetKey ((int) style);
			var cell = tv.DequeueReusableCell (key);
			if (cell == null){
				cell = new UITableViewCell (style, key);
				cell.SelectionStyle = UITableViewCellSelectionStyle.Blue;
			}
			PrepareCell (cell);
			return cell;
		}
		
		void PrepareCell (UITableViewCell cell)
		{
			cell.Accessory = Accessory;
			var tl = cell.TextLabel;
			tl.Text = Caption;
			tl.TextAlignment = Alignment;
			tl.TextColor = TextColor ?? UIColor.Black;
			tl.Font = Font ?? UIFont.BoldSystemFontOfSize (17);
			tl.LineBreakMode = LineBreakMode;
			tl.Lines = 0;	
			
			// The check is needed because the cell might have been recycled.
			if (cell.DetailTextLabel != null)
				cell.DetailTextLabel.Text = Value == null ? "" : Value;
			
			if (extraInfo == null){
				cell.ContentView.BackgroundColor = null;
				tl.BackgroundColor = null;
			} else {
				var imgView = cell.ImageView;
				UIImage img;
				
				if (extraInfo.Uri != null)
					img = ImageLoader.DefaultRequestImage (extraInfo.Uri, this);
				else if (extraInfo.Image != null)
					img = extraInfo.Image;
				else 
					img = null;
				imgView.Image = img;
				
				if (cell.DetailTextLabel != null)
					cell.DetailTextLabel.TextColor = extraInfo.DetailColor ?? UIColor.Black;
			}
		}	
	
		void ClearBackground (UITableViewCell cell)
		{
			cell.BackgroundColor = UIColor.White;
			cell.TextLabel.BackgroundColor = UIColor.Clear;
		}

		void IColorizeBackground.WillDisplay (UITableView tableView, UITableViewCell cell, NSIndexPath indexPath)
		{
			if (extraInfo == null){
				ClearBackground (cell);
				return;
			}
			
			if (extraInfo.BackgroundColor != null){
				cell.BackgroundColor = extraInfo.BackgroundColor;
				cell.TextLabel.BackgroundColor = UIColor.Clear;
			} else if (extraInfo.BackgroundUri != null){
				var img = ImageLoader.DefaultRequestImage (extraInfo.BackgroundUri, this);
				cell.BackgroundColor = img == null ? UIColor.White : UIColor.FromPatternImage (img);
				cell.TextLabel.BackgroundColor = UIColor.Clear;
			} else 
				ClearBackground (cell);
		}

		void IImageUpdated.UpdatedImage (Uri uri)
		{
			if (uri == null || extraInfo == null)
				return;
			var root = GetImmediateRootElement ();
			if (root == null || root.TableView == null)
				return;
			root.TableView.ReloadRows (new NSIndexPath [] { IndexPath }, UITableViewRowAnimation.None);
		}	
	}
	
	public class StyledMultilineElement : StyledStringElement, IElementSizing {
		public StyledMultilineElement (string caption) : base (caption) {}
		public StyledMultilineElement (string caption, string value) : base (caption, value) {}
		public StyledMultilineElement (string caption, NSAction tapped) : base (caption, tapped) {}

		public virtual float GetHeight (UITableView tableView, NSIndexPath indexPath)
		{
			SizeF size = new SizeF (280, float.MaxValue);
			
			var font = Font ?? UIFont.SystemFontOfSize (14);
			return tableView.StringSize (Caption, font, size, LineBreakMode).Height;
		}
	}
	
	public class ImageStringElement : StringElement {
		static NSString skey = new NSString ("ImageStringElement");
		UIImage image;
		public UITableViewCellAccessory Accessory { get; set; }
		
		public ImageStringElement (string caption, UIImage image) : base (caption)
		{
			this.image = image;
			this.Accessory = UITableViewCellAccessory.None;
		}

		public ImageStringElement (string caption, string value, UIImage image) : base (caption, value)
		{
			this.image = image;
			this.Accessory = UITableViewCellAccessory.None;
		}
		
		public ImageStringElement (string caption,  NSAction tapped, UIImage image) : base (caption, tapped)
		{
			this.image = image;
			this.Accessory = UITableViewCellAccessory.None;
		}
		
		protected override NSString CellKey {
			get {
				return skey;
			}
		}
		public override UITableViewCell GetCell (UITableView tv)
		{
			var cell = tv.DequeueReusableCell (CellKey);
			if (cell == null){
				cell = new UITableViewCell (Value == null ? UITableViewCellStyle.Default : UITableViewCellStyle.Subtitle, CellKey);
				cell.SelectionStyle = UITableViewCellSelectionStyle.Blue;
			}
			
			cell.Accessory = Accessory;
			cell.TextLabel.Text = Caption;
			cell.TextLabel.TextAlignment = Alignment;
			
			cell.ImageView.Image = image;
			
			// The check is needed because the cell might have been recycled.
			if (cell.DetailTextLabel != null)
				cell.DetailTextLabel.Text = Value == null ? "" : Value;
			
			return cell;
		}
		
	}
	
	/// <summary>
	///   This interface is implemented by Element classes that will have
	///   different heights
	/// </summary>
	public interface IElementSizing {
		float GetHeight (UITableView tableView, NSIndexPath indexPath);
	}
	
	/// <summary>
	///   This interface is implemented by Elements that needs to update
	///   their cells Background properties just before they are displayed
	///   to the user.   This is an iOS 3 requirement to properly render
	///   a cell.
	/// </summary>
	public interface IColorizeBackground {
		void WillDisplay (UITableView tableView, UITableViewCell cell, NSIndexPath indexPath);
	}
	
	public class MultilineElement : StringElement, IElementSizing {
		public MultilineElement (string caption) : base (caption)
		{
		}
		
		public MultilineElement (string caption, string value) : base (caption, value)
		{
		}
		
		public MultilineElement (string caption, NSAction tapped) : base (caption, tapped)
		{
		}
		
		public override UITableViewCell GetCell (UITableView tv)
		{
			var cell = base.GetCell (tv);				
			var tl = cell.TextLabel;
			tl.LineBreakMode = UILineBreakMode.WordWrap;
			tl.Lines = 0;

			return cell;
		}
		
		public virtual float GetHeight (UITableView tableView, NSIndexPath indexPath)
		{
			SizeF size = new SizeF (280, float.MaxValue);
			using (var font = UIFont.FromName ("Helvetica", 17f))
				return tableView.StringSize (Caption, font, size, UILineBreakMode.WordWrap).Height + 10;
		}
	}
	
	public class RadioElement : StringElement {
		public string Group;
		internal int RadioIdx;
		
		public RadioElement (string caption, string group) : base (caption)
		{
			Group = group;
		}
				
		public RadioElement (string caption) : base (caption)
		{
		}

		public override UITableViewCell GetCell (UITableView tv)
		{
			var cell = base.GetCell (tv);			
			var root = (RootElement) Parent.Parent;
			
			if (!(root.group is RadioGroup))
				throw new Exception ("The RootElement's Group is null or is not a RadioGroup");
			
			bool selected = RadioIdx == ((RadioGroup)(root.group)).Selected;
			cell.Accessory = selected ? UITableViewCellAccessory.Checkmark : UITableViewCellAccessory.None;

			return cell;
		}

		public override void Selected (DialogViewController dvc, UITableView tableView, NSIndexPath indexPath)
		{
			RootElement root = (RootElement) Parent.Parent;
			if (RadioIdx != root.RadioSelected){
				var cell = tableView.CellAt (root.PathForRadio (root.RadioSelected));
				if (cell != null)
					cell.Accessory = UITableViewCellAccessory.None;
				cell = tableView.CellAt (indexPath);
				if (cell != null)
					cell.Accessory = UITableViewCellAccessory.Checkmark;
				root.RadioSelected = RadioIdx;
			}
			
			base.Selected (dvc, tableView, indexPath);
		}
	}
	
	public class CheckboxElement : StringElement {
		public new bool Value;
		public string Group;
		
		public CheckboxElement (string caption) : base (caption) {}
		public CheckboxElement (string caption, bool value) : base (caption)
		{
			Value = value;
		}
		
		public CheckboxElement (string caption, bool value, string group) : this (caption, value)
		{
			Group = group;
		}
		
		UITableViewCell ConfigCell (UITableViewCell cell)
		{
			cell.Accessory = Value ? UITableViewCellAccessory.Checkmark : UITableViewCellAccessory.None;
			return cell;
		}
		
		public override UITableViewCell GetCell (UITableView tv)
		{
			return  ConfigCell (base.GetCell (tv));
		}
		
		public override void Selected (DialogViewController dvc, UITableView tableView, NSIndexPath path)
		{
			Value = !Value;
			var cell = tableView.CellAt (path);
			ConfigCell (cell);
			base.Selected (dvc, tableView, path);
		}

	}
	
	public class ImageElement : Element {
		public UIImage Value;
		static RectangleF rect = new RectangleF (0, 0, dimx, dimy);
		static NSString ikey = new NSString ("ImageElement");
		UIImage scaled;
		UIPopoverController popover;
		
		// Apple leaks this one, so share across all.
		static UIImagePickerController picker;
		
		// Height for rows
		const int dimx = 48;
		const int dimy = 43;
		
		// radius for rounding
		const int rad = 10;
		
		static UIImage MakeEmpty ()
		{
			using (var cs = CGColorSpace.CreateDeviceRGB ()){
				using (var bit = new CGBitmapContext (IntPtr.Zero, dimx, dimy, 8, 0, cs, CGImageAlphaInfo.PremultipliedFirst)){
					bit.SetRGBStrokeColor (1, 0, 0, 0.5f);
					bit.FillRect (new RectangleF (0, 0, dimx, dimy));
					
					return UIImage.FromImage (bit.ToImage ());
				}
			}
		}
		
		UIImage Scale (UIImage source)
		{
			UIGraphics.BeginImageContext (new SizeF (dimx, dimy));
			var ctx = UIGraphics.GetCurrentContext ();
		
			var img = source.CGImage;
			ctx.TranslateCTM (0, dimy);
			if (img.Width > img.Height)
				ctx.ScaleCTM (1, -img.Width/dimy);
			else
				ctx.ScaleCTM (img.Height/dimx, -1);

			ctx.DrawImage (rect, source.CGImage);
			
			var ret = UIGraphics.GetImageFromCurrentImageContext ();
			UIGraphics.EndImageContext ();
			return ret;
		}
		
		public ImageElement (UIImage image) : base ("")
		{
			if (image == null){
				Value = MakeEmpty ();
				scaled = Value;
			} else {
				Value = image;			
				scaled = Scale (Value);
			}
		}
		
		protected override NSString CellKey {
			get {
				return ikey;
			}
		}
		
		public override UITableViewCell GetCell (UITableView tv)
		{
			var cell = tv.DequeueReusableCell (CellKey);
			if (cell == null){
				cell = new UITableViewCell (UITableViewCellStyle.Default, CellKey);
			}
			
			if (scaled == null)
				return cell;
			
			Section psection = Parent as Section;
			bool roundTop = psection.Elements [0] == this;
			bool roundBottom = psection.Elements [psection.Elements.Count-1] == this;
			
			using (var cs = CGColorSpace.CreateDeviceRGB ()){
				using (var bit = new CGBitmapContext (IntPtr.Zero, dimx, dimy, 8, 0, cs, CGImageAlphaInfo.PremultipliedFirst)){
					// Clipping path for the image, different on top, middle and bottom.
					if (roundBottom){
						bit.AddArc (rad, rad, rad, (float) Math.PI, (float) (3*Math.PI/2), false);
					} else {
						bit.MoveTo (0, rad);
						bit.AddLineToPoint (0, 0);
					}
					bit.AddLineToPoint (dimx, 0);
					bit.AddLineToPoint (dimx, dimy);
					
					if (roundTop){
						bit.AddArc (rad, dimy-rad, rad, (float) (Math.PI/2), (float) Math.PI, false);
						bit.AddLineToPoint (0, rad);
					} else {
						bit.AddLineToPoint (0, dimy);
					}
					bit.Clip ();
					bit.DrawImage (rect, scaled.CGImage);
					
					cell.ImageView.Image = UIImage.FromImage (bit.ToImage ());
				}
			}			
			return cell;
		}
		
		protected override void Dispose (bool disposing)
		{
			if (disposing){
				if (scaled != null){
					scaled.Dispose ();
					Value.Dispose ();
					scaled = null;
					Value = null;
				}
			}
			base.Dispose (disposing);
		}

		class MyDelegate : UIImagePickerControllerDelegate {
			ImageElement container;
			UITableView table;
			NSIndexPath path;
			
			public MyDelegate (ImageElement container, UITableView table, NSIndexPath path)
			{
				this.container = container;
				this.table = table;
				this.path = path;
			}
			
			public override void FinishedPickingImage (UIImagePickerController picker, UIImage image, NSDictionary editingInfo)
			{
				container.Picked (image);
				table.ReloadRows (new NSIndexPath [] { path }, UITableViewRowAnimation.None);
			}
		}
		
		void Picked (UIImage image)
		{
			Value = image;
			scaled = Scale (image);
			currentController.DismissModalViewControllerAnimated (true);
			
		}
		
		UIViewController currentController;
		public override void Selected (DialogViewController dvc, UITableView tableView, NSIndexPath path)
		{
			if (picker == null)
				picker = new UIImagePickerController ();
			picker.Delegate = new MyDelegate (this, tableView, path);
			
			switch (UIDevice.CurrentDevice.UserInterfaceIdiom){
			case UIUserInterfaceIdiom.Pad:
				RectangleF useRect;
				popover = new UIPopoverController (picker);
				var cell = tableView.CellAt (path);
				if (cell == null)
					useRect = rect;
				else
					rect = cell.Frame;
				popover.PresentFromRect (rect, dvc.View, UIPopoverArrowDirection.Any, true);
				break;
				
			default:
			case UIUserInterfaceIdiom.Phone:
				dvc.ActivateController (picker);
				break;
			}
			currentController = dvc;
		}
	}
	
	/// <summary>
	/// An element that can be used to enter text.
	/// </summary>
	/// <remarks>
	/// This element can be used to enter text both regular and password protected entries. 
	///     
	/// The Text fields in a given section are aligned with each other.
	/// </remarks>
	public class EntryElement : Element {
		/// <summary>
		///   The value of the EntryElement
		/// </summary>
		public string Value { 
			get {
				return val;
			}
			set {
				val = value;
				if (entry != null)
					entry.Text = value;
			}
		}
		string val;

		/// <summary>
		/// The key used for reusable UITableViewCells.
		/// </summary>
		static NSString entryKey = new NSString ("EntryElement");
		protected virtual NSString EntryKey {
			get {
				return entryKey;
			}
		}

		/// <summary>
		/// The type of keyboard used for input, you can change
		/// this to use this for numeric input, email addressed,
		/// urls, phones.
		/// </summary>
		public UIKeyboardType KeyboardType {
			get {
				return keyboardType;
			}
			set {
				keyboardType = value;
				if (entry != null)
					entry.KeyboardType = value;
			}
		}

		UIKeyboardType keyboardType = UIKeyboardType.Default;
		bool isPassword, becomeResponder;
		UITextField entry;
		string placeholder;
		static UIFont font = UIFont.BoldSystemFontOfSize (17);

		public event EventHandler Changed;
		
		/// <summary>
		/// Constructs an EntryElement with the given caption, placeholder and initial value.
		/// </summary>
		/// <param name="caption">
		/// The caption to use
		/// </param>
		/// <param name="placeholder">
		/// Placeholder to display when no value is set.
		/// </param>
		/// <param name="value">
		/// Initial value.
		/// </param>
		public EntryElement (string caption, string placeholder, string value) : base (caption)
		{
			Value = value;
			this.placeholder = placeholder;
		}
		
		/// <summary>
		/// Constructs an EntryElement for password entry with the given caption, placeholder and initial value.
		/// </summary>
		/// <param name="caption">
		/// The caption to use.
		/// </param>
		/// <param name="placeholder">
		/// Placeholder to display when no value is set.
		/// </param>
		/// <param name="value">
		/// Initial value.
		/// </param>
		/// <param name="isPassword">
		/// True if this should be used to enter a password.
		/// </param>
		public EntryElement (string caption, string placeholder, string value, bool isPassword) : base (caption)
		{
			Value = value;
			this.isPassword = isPassword;
			this.placeholder = placeholder;
		}

		public override string Summary ()
		{
			return Value;
		}

		// 
		// Computes the X position for the entry by aligning all the entries in the Section
		//
		SizeF ComputeEntryPosition (UITableView tv, UITableViewCell cell)
		{
			Section s = Parent as Section;
			if (s.EntryAlignment.Width != 0)
				return s.EntryAlignment;
			
			// If all EntryElements have a null Caption, align UITextField with the Caption
			// offset of normal cells (at 10px).
			SizeF max = new SizeF (-15, tv.StringSize ("M", font).Height);
			foreach (var e in s.Elements){
				var ee = e as EntryElement;
				if (ee == null)
					continue;
				
				if (ee.Caption != null) {
					var size = tv.StringSize (ee.Caption, font);
					if (size.Width > max.Width)
						max = size;
				}
			}
			s.EntryAlignment = new SizeF (25 + Math.Min (max.Width, 160), max.Height);
			return s.EntryAlignment;
		}

		protected virtual UITextField CreateTextField (RectangleF frame)
		{
			return new UITextField (frame) {
				AutoresizingMask = UIViewAutoresizing.FlexibleWidth | UIViewAutoresizing.FlexibleLeftMargin,
				Placeholder = placeholder ?? "",
				SecureTextEntry = isPassword,
				Text = Value ?? "",
				Tag = 1
			};
		}
		
		static NSString cellkey = new NSString ("EntryElement");
		
		protected override NSString CellKey {
			get {
				return cellkey;
			}
		}
		
		public override UITableViewCell GetCell (UITableView tv)
		{
<<<<<<< HEAD
			var cell = tv.DequeueReusableCell (EntryKey);
			if (cell == null){
				cell = new UITableViewCell (UITableViewCellStyle.Default, EntryKey);
=======
			var cell = tv.DequeueReusableCell (CellKey);
			if (cell == null){
				cell = new UITableViewCell (UITableViewCellStyle.Default, CellKey);
>>>>>>> 3d8f8ed5
				cell.SelectionStyle = UITableViewCellSelectionStyle.None;
			} else 
				RemoveTag (cell, 1);
			
			if (entry == null){
				SizeF size = ComputeEntryPosition (tv, cell);
				float yOffset = (cell.ContentView.Bounds.Height - size.Height) / 2 - 1;
				float width = cell.ContentView.Bounds.Width - size.Width;
				
				entry = CreateTextField (new RectangleF (size.Width, yOffset, width, size.Height));
				
				entry.ValueChanged += delegate {
					FetchValue ();
				};
				entry.Ended += delegate {
					FetchValue ();
				};
				entry.ShouldReturn += delegate {
					RootElement root = GetImmediateRootElement ();
					EntryElement focus = null;
					
					if (root == null)
						return true;
					
					foreach (var s in root.Sections) {
						foreach (var e in s.Elements) {
							if (e == this) {
								focus = this;
							} else if (focus != null && e is EntryElement) {
								focus = e as EntryElement;
								break;
							}
						}
						
						if (focus != null && focus != this)
							break;
					}
					
					if (focus != this)
						focus.BecomeFirstResponder (true);
					else 
						focus.ResignFirstResponder (true);
					
					return true;
				};
				entry.Started += delegate {
					EntryElement self = null;
					var returnType = UIReturnKeyType.Default;
					
					foreach (var e in (Parent as Section).Elements){
						if (e == this)
							self = this;
						else if (self != null && e is EntryElement)
							returnType = UIReturnKeyType.Next;
					}
					entry.ReturnKeyType = returnType;
				};
			}
			if (becomeResponder){
				entry.BecomeFirstResponder ();
				becomeResponder = false;
			}
			entry.KeyboardType = KeyboardType;
			
			cell.TextLabel.Text = Caption;
			cell.ContentView.AddSubview (entry);
			return cell;
		}
		
		/// <summary>
		///  Copies the value from the UITextField in the EntryElement to the
		//   Value property and raises the Changed event if necessary.
		/// </summary>
		public void FetchValue ()
		{
			if (entry == null)
				return;

			var newValue = entry.Text;
			if (newValue == Value)
				return;
			
			Value = newValue;
			
			if (Changed != null)
				Changed (this, EventArgs.Empty);
		}
		
		protected override void Dispose (bool disposing)
		{
			if (disposing){
				if (entry != null){
					entry.Dispose ();
					entry = null;
				}
			}
		}
		
		public override bool Matches (string text)
		{
			return (Value != null ? Value.IndexOf (text, StringComparison.CurrentCultureIgnoreCase) != -1: false) || base.Matches (text);
		}
		
		/// <summary>
		/// Makes this cell the first responder (get the focus)
		/// </summary>
		/// <param name="animated">
		/// Whether scrolling to the location of this cell should be animated
		/// </param>
		public void BecomeFirstResponder (bool animated)
		{
			becomeResponder = true;
			var tv = GetContainerTableView ();
			if (tv == null)
				return;
			tv.ScrollToRow (IndexPath, UITableViewScrollPosition.Middle, animated);
			if (entry != null){
				entry.BecomeFirstResponder ();
				becomeResponder = false;
			}
		}

		public void ResignFirstResponder (bool animated)
		{
			becomeResponder = false;
			var tv = GetContainerTableView ();
			if (tv == null)
				return;
			tv.ScrollToRow (IndexPath, UITableViewScrollPosition.Middle, animated);
			if (entry != null)
				entry.ResignFirstResponder ();
		}
	}
	
	public class DateTimeElement : StringElement {
		public DateTime DateValue;
		public UIDatePicker datePicker;
		protected internal NSDateFormatter fmt = new NSDateFormatter () {
			DateStyle = NSDateFormatterStyle.Short
		};
		
		public DateTimeElement (string caption, DateTime date) : base (caption)
		{
			DateValue = date;
			Value = FormatDate (date);
		}	
		
		public override UITableViewCell GetCell (UITableView tv)
		{
			Value = FormatDate (DateValue);
			return base.GetCell (tv);
		}
 
		protected override void Dispose (bool disposing)
		{
			base.Dispose (disposing);
			if (disposing){
				if (fmt != null){
					fmt.Dispose ();
					fmt = null;
				}
				if (datePicker != null){
					datePicker.Dispose ();
					datePicker = null;
				}
			}
		}
		
		public virtual string FormatDate (DateTime dt)
		{
			return fmt.ToString (dt) + " " + dt.ToLocalTime ().ToShortTimeString ();
		}
		
		public virtual UIDatePicker CreatePicker ()
		{
			var picker = new UIDatePicker (RectangleF.Empty){
				AutoresizingMask = UIViewAutoresizing.FlexibleWidth,
				Mode = UIDatePickerMode.Date,
				Date = DateValue
			};
			return picker;
		}
		                                                                                                                                
		static RectangleF PickerFrameWithSize (SizeF size)
		{                                                                                                                                    
			var screenRect = UIScreen.MainScreen.ApplicationFrame;
			float fY = 0, fX = 0;
			
			switch (UIApplication.SharedApplication.StatusBarOrientation){
			case UIInterfaceOrientation.LandscapeLeft:
			case UIInterfaceOrientation.LandscapeRight:
				fX = (screenRect.Height - size.Width) /2;
				fY = (screenRect.Width - size.Height) / 2 -17;
				break;
				
			case UIInterfaceOrientation.Portrait:
			case UIInterfaceOrientation.PortraitUpsideDown:
				fX = (screenRect.Width - size.Width) / 2;
				fY = (screenRect.Height - size.Height) / 2 - 25;
				break;
			}
			
			return new RectangleF (fX, fY, size.Width, size.Height);
		}                                                                                                                                    

		class MyViewController : UIViewController {
			DateTimeElement container;
			
			public MyViewController (DateTimeElement container)
			{
				this.container = container;
			}
			
			public override void ViewWillDisappear (bool animated)
			{
				base.ViewWillDisappear (animated);
				container.DateValue = container.datePicker.Date;
			}
			
			public override void DidRotate (UIInterfaceOrientation fromInterfaceOrientation)
			{
				base.DidRotate (fromInterfaceOrientation);
				container.datePicker.Frame = PickerFrameWithSize (container.datePicker.SizeThatFits (SizeF.Empty));
			}
			
			public bool Autorotate { get; set; }
			
			public override bool ShouldAutorotateToInterfaceOrientation (UIInterfaceOrientation toInterfaceOrientation)
			{
				return Autorotate;
			}
		}
		
		public override void Selected (DialogViewController dvc, UITableView tableView, NSIndexPath path)
		{
			var vc = new MyViewController (this) {
				Autorotate = dvc.Autorotate
			};
			datePicker = CreatePicker ();
			datePicker.Frame = PickerFrameWithSize (datePicker.SizeThatFits (SizeF.Empty));
			                            
			vc.View.BackgroundColor = UIColor.Black;
			vc.View.AddSubview (datePicker);
			dvc.ActivateController (vc);
		}
	}
	
	public class DateElement : DateTimeElement {
		public DateElement (string caption, DateTime date) : base (caption, date)
		{
			fmt.DateStyle = NSDateFormatterStyle.Medium;
		}
		
		public override string FormatDate (DateTime dt)
		{
			return fmt.ToString (dt);
		}
		
		public override UIDatePicker CreatePicker ()
		{
			var picker = base.CreatePicker ();
			picker.Mode = UIDatePickerMode.Date;
			return picker;
		}
	}
	
	public class TimeElement : DateTimeElement {
		public TimeElement (string caption, DateTime date) : base (caption, date)
		{
		}
		
		public override string FormatDate (DateTime dt)
		{
			return dt.ToLocalTime ().ToShortTimeString ();
		}
		
		public override UIDatePicker CreatePicker ()
		{
			var picker = base.CreatePicker ();
			picker.Mode = UIDatePickerMode.Time;
			return picker;
		}
	}
	
	/// <summary>
	///   This element can be used to insert an arbitrary UIView
	/// </summary>
	/// <remarks>
	///   There is no cell reuse here as we have a 1:1 mapping
	///   in this case from the UIViewElement to the cell that
	///   holds our view.
	/// </remarks>
	public class UIViewElement : Element, IElementSizing {
		static int count;
		NSString key;
		protected UIView View;
		public CellFlags Flags;
		
		public enum CellFlags {
			Transparent = 1,
			DisableSelection = 2
		}
		
		/// <summary>
		///   Constructor
		/// </summary>
		/// <param name="caption">
		/// The caption, only used for RootElements that might want to summarize results
		/// </param>
		/// <param name="view">
		/// The view to display
		/// </param>
		/// <param name="transparent">
		/// If this is set, then the view is responsible for painting the entire area,
		/// otherwise the default cell paint code will be used.
		/// </param>
		public UIViewElement (string caption, UIView view, bool transparent) : base (caption) 
		{
			this.View = view;
			this.Flags = transparent ? CellFlags.Transparent : 0;
			key = new NSString ("UIViewElement" + count++);
		}
		
		protected override NSString CellKey {
			get {
				return key;
			}
		}
		public override UITableViewCell GetCell (UITableView tv)
		{
			var cell = tv.DequeueReusableCell (CellKey);
			if (cell == null){
				cell = new UITableViewCell (UITableViewCellStyle.Default, CellKey);
				if ((Flags & CellFlags.Transparent) != 0){
					cell.BackgroundColor = UIColor.Clear;
					
					// 
					// This trick is necessary to keep the background clear, otherwise
					// it gets painted as black
					//
					cell.BackgroundView = new UIView (RectangleF.Empty) { 
						BackgroundColor = UIColor.Clear 
					};
				}
				if ((Flags & CellFlags.DisableSelection) != 0)
					cell.SelectionStyle = UITableViewCellSelectionStyle.None;
				
				cell.ContentView.AddSubview (View);
			} 
			return cell;
		}
		
		public float GetHeight (UITableView tableView, NSIndexPath indexPath)
		{
			return View.Bounds.Height;
		}
		
		protected override void Dispose (bool disposing)
		{
			base.Dispose (disposing);
			if (disposing){
				if (View != null){
					View.Dispose ();
					View = null;
				}
			}
		}
	}
	
	/// <summary>
	/// Sections contain individual Element instances that are rendered by MonoTouch.Dialog
	/// </summary>
	/// <remarks>
	/// Sections are used to group elements in the screen and they are the
	/// only valid direct child of the RootElement.    Sections can contain
	/// any of the standard elements, including new RootElements.
	/// 
	/// RootElements embedded in a section are used to navigate to a new
	/// deeper level.
	/// 
	/// You can assign a header and a footer either as strings (Header and Footer)
	/// properties, or as UIViews to be shown (HeaderView and FooterView).   Internally
	/// this uses the same storage, so you can only show one or the other.
	/// </remarks>
	public class Section : Element, IEnumerable {
		object header, footer;
		public List<Element> Elements = new List<Element> ();
				
		// X corresponds to the alignment, Y to the height of the password
		public SizeF EntryAlignment;
		
		/// <summary>
		///  Constructs a Section without header or footers.
		/// </summary>
		public Section () : base (null) {}
		
		/// <summary>
		///  Constructs a Section with the specified header
		/// </summary>
		/// <param name="caption">
		/// The header to display
		/// </param>
		public Section (string caption) : base (caption)
		{
		}
		
		/// <summary>
		/// Constructs a Section with a header and a footer
		/// </summary>
		/// <param name="caption">
		/// The caption to display (or null to not display a caption)
		/// </param>
		/// <param name="footer">
		/// The footer to display.
		/// </param>
		public Section (string caption, string footer) : base (caption)
		{
			Footer = footer;
		}

		public Section (UIView header) : base (null)
		{
			HeaderView = header;
		}
		
		public Section (UIView header, UIView footer) : base (null)
		{
			HeaderView = header;
			FooterView = footer;
		}
		
		/// <summary>
		///    The section header, as a string
		/// </summary>
		public string Header {
			get {
				return header as string;
			}
			set {
				header = value;
			}
		}
		
		/// <summary>
		/// The section footer, as a string.
		/// </summary>
		public string Footer {
			get {
				return footer as string;
			}
			
			set {
				footer = value;
			}
		}
		
		/// <summary>
		/// The section's header view.  
		/// </summary>
		public UIView HeaderView {
			get {
				return header as UIView;
			}
			set {
				header = value;
			}
		}
		
		/// <summary>
		/// The section's footer view.
		/// </summary>
		public UIView FooterView {
			get {
				return footer as UIView;
			}
			set {
				footer = value;
			}
		}
		
		/// <summary>
		/// Adds a new child Element to the Section
		/// </summary>
		/// <param name="element">
		/// An element to add to the section.
		/// </param>
		public void Add (Element element)
		{
			if (element == null)
				return;
			
			Elements.Add (element);
			element.Parent = this;
			
			if (Parent != null)
				InsertVisual (Elements.Count-1, UITableViewRowAnimation.None, 1);
		}

		/// <summary>
		///    Add version that can be used with LINQ
		/// </summary>
		/// <param name="elements">
		/// An enumerable list that can be produced by something like:
		///    from x in ... select (Element) new MyElement (...)
		/// </param>
		public int Add (IEnumerable<Element> elements)
		{
			int count = 0;
			foreach (var e in elements){
				Add (e);
				count++;
			}
			return count;
		}
		
		/// <summary>
		/// Use to add a UIView to a section, it makes the section opaque, to
		/// get a transparent one, you must manually call UIViewElement
		public void Add (UIView view)
		{
			if (view == null)
				return;
			Add (new UIViewElement (null, view, false));
		}

		/// <summary>
		///   Adds the UIViews to the section.
		/// </summary>
		/// <param name="views">
		/// An enumarable list that can be produced by something like:
		///    from x in ... select (UIView) new UIFoo ();
		/// </param>
		public void Add (IEnumerable<UIView> views)
		{
			foreach (var v in views)
				Add (v);
		}
		
		/// <summary>
		/// Inserts a series of elements into the Section using the specified animation
		/// </summary>
		/// <param name="idx">
		/// The index where the elements are inserted
		/// </param>
		/// <param name="anim">
		/// The animation to use
		/// </param>
		/// <param name="newElements">
		/// A series of elements.
		/// </param>
		public void Insert (int idx, UITableViewRowAnimation anim, params Element [] newElements)
		{
			if (newElements == null)
				return;
			
			int pos = idx;
			foreach (var e in newElements){
				Elements.Insert (pos++, e);
				e.Parent = this;
			}
			var root = Parent as RootElement;
			if (Parent != null && root.TableView != null){
				if (anim == UITableViewRowAnimation.None)
					root.TableView.ReloadData ();
				else
					InsertVisual (idx, anim, newElements.Length);
			}
		}

		public int Insert (int idx, UITableViewRowAnimation anim, IEnumerable<Element> newElements)
		{
			if (newElements == null)
				return 0;

			int pos = idx;
			int count = 0;
			foreach (var e in newElements){
				Elements.Insert (pos++, e);
				e.Parent = this;
				count++;
			}
			var root = Parent as RootElement;
			if (root != null && root.TableView != null){				
				if (anim == UITableViewRowAnimation.None)
					root.TableView.ReloadData ();
				else
					InsertVisual (idx, anim, pos-idx);
			}
			return count;
		}
		
		void InsertVisual (int idx, UITableViewRowAnimation anim, int count)
		{
			var root = Parent as RootElement;
			
			if (root == null || root.TableView == null)
				return;
			
			int sidx = root.IndexOf (this);
			var paths = new NSIndexPath [count];
			for (int i = 0; i < count; i++)
				paths [i] = NSIndexPath.FromRowSection (idx+i, sidx);
			
			root.TableView.InsertRows (paths, anim);
		}
		
		public void Insert (int index, params Element [] newElements)
		{
			Insert (index, UITableViewRowAnimation.None, newElements);
		}
		
		public void Remove (Element e)
		{
			if (e == null)
				return;
			for (int i = Elements.Count; i > 0;){
				i--;
				if (Elements [i] == e){
					RemoveRange (i, 1);
					return;
				}
			}
		}
		
		public void Remove (int idx)
		{
			RemoveRange (idx, 1);
		}
		
		/// <summary>
		/// Removes a range of elements from the Section
		/// </summary>
		/// <param name="start">
		/// Starting position
		/// </param>
		/// <param name="count">
		/// Number of elements to remove from the section
		/// </param>
		public void RemoveRange (int start, int count)
		{
			RemoveRange (start, count, UITableViewRowAnimation.Fade);
		}

		/// <summary>
		/// Remove a range of elements from the section with the given animation
		/// </summary>
		/// <param name="start">
		/// Starting position
		/// </param>
		/// <param name="count">
		/// Number of elements to remove form the section
		/// </param>
		/// <param name="anim">
		/// The animation to use while removing the elements
		/// </param>
		public void RemoveRange (int start, int count, UITableViewRowAnimation anim)
		{
			if (start < 0 || start >= Elements.Count)
				return;
			if (count == 0)
				return;
			
			var root = Parent as RootElement;
			
			if (start+count > Elements.Count)
				count = Elements.Count-start;
			
			Elements.RemoveRange (start, count);
			
			if (root == null || root.TableView == null)
				return;
			
			int sidx = root.IndexOf (this);
			var paths = new NSIndexPath [count];
			for (int i = 0; i < count; i++)
				paths [i] = NSIndexPath.FromRowSection (start+i, sidx);
			root.TableView.DeleteRows (paths, anim);
		}
		
		/// <summary>
		/// Enumerator to get all the elements in the Section.
		/// </summary>
		/// <returns>
		/// A <see cref="IEnumerator"/>
		/// </returns>
		public IEnumerator GetEnumerator ()
		{
			foreach (var e in Elements)
				yield return e;
		}

		public int Count {
			get {
				return Elements.Count;
			}
		}

		public Element this [int idx] {
			get {
				return Elements [idx];
			}
		}

		public void Clear ()
		{
			if (Elements != null){
				foreach (var e in Elements)
					e.Dispose ();
			}
			Elements = new List<Element> ();

			var root = Parent as RootElement;
			if (root != null && root.TableView != null)
				root.TableView.ReloadData ();
		}

		protected override void Dispose (bool disposing)
		{
			if (disposing){
				Parent = null;
				Clear ();
				Elements = null;
			}
		}
			
		public override UITableViewCell GetCell (UITableView tv)
		{
			var cell = new UITableViewCell (UITableViewCellStyle.Default, "");
			cell.TextLabel.Text = "Section was used for Element";
			
			return cell;
		}
	}
	
	/// <summary>
	/// Used by root elements to fetch information when they need to
	/// render a summary (Checkbox count or selected radio group).
	/// </summary>
	public class Group {
		public string Key;
		public Group (string key)
		{
			Key = key;
		}
	}
	/// <summary>
	/// Captures the information about mutually exclusive elements in a RootElement
	/// </summary>
	public class RadioGroup : Group {
		public int Selected;
		
		public RadioGroup (string key, int selected) : base (key)
		{
			Selected = selected;
		}
		
		public RadioGroup (int selected) : base (null)
		{
			Selected = selected;
		}
	}
	
	/// <summary>
	///    RootElements are responsible for showing a full configuration page.
	/// </summary>
	/// <remarks>
	///    At least one RootElement is required to start the MonoTouch.Dialogs
	///    process.   
	/// 
	///    RootElements can also be used inside Sections to trigger
	///    loading a new nested configuration page.   When used in this mode
	///    the caption provided is used while rendered inside a section and
	///    is also used as the Title for the subpage.
	/// 
	///    If a RootElement is initialized with a section/element value then
	///    this value is used to locate a child Element that will provide
	///    a summary of the configuration which is rendered on the right-side
	///    of the display.
	/// 
	///    RootElements are also used to coordinate radio elements.  The
	///    RadioElement members can span multiple Sections (for example to
	///    implement something similar to the ring tone selector and separate
	///    custom ring tones from system ringtones).
	/// 
	///    Sections are added by calling the Add method which supports the
	///    C# 4.0 syntax to initialize a RootElement in one pass.
	/// </remarks>
	public class RootElement : Element, IEnumerable, IEnumerable<Section> {
		static NSString rkey = new NSString ("RootElement");
		int summarySection, summaryElement;
		internal Group group;
		public bool UnevenRows;
		public Func<RootElement, UIViewController> createOnSelected;
		internal UITableView TableView;
		
		// This is used to indicate that we need the DVC to dispatch calls to
		// WillDisplayCell so we can prepare the color of the cell before 
		// display
		public bool NeedColorUpdate;
		
		/// <summary>
		///  Initializes a RootSection with a caption
		/// </summary>
		/// <param name="caption">
		///  The caption to render.
		/// </param>
		public RootElement (string caption) : base (caption)
		{
			summarySection = -1;
			Sections = new List<Section> ();
		}

		/// <summary>
		/// Initializes a RootSection with a caption and a callback that will
		/// create the nested UIViewController that is activated when the user
		/// taps on the element.
		/// </summary>
		/// <param name="caption">
		///  The caption to render.
		/// </param>
		public RootElement (string caption, Func<RootElement, UIViewController> createOnSelected) : base (caption)
		{
			summarySection = -1;
			this.createOnSelected = createOnSelected;
			Sections = new List<Section> ();
		}
		
		/// <summary>
		///   Initializes a RootElement with a caption with a summary fetched from the specified section and leement
		/// </summary>
		/// <param name="caption">
		/// The caption to render cref="System.String"/>
		/// </param>
		/// <param name="section">
		/// The section that contains the element with the summary.
		/// </param>
		/// <param name="element">
		/// The element index inside the section that contains the summary for this RootSection.
		/// </param>
		public 	RootElement (string caption, int section, int element) : base (caption)
		{
			summarySection = section;
			summaryElement = element;
		}
		
		/// <summary>
		/// Initializes a RootElement that renders the summary based on the radio settings of the contained elements. 
		/// </summary>
		/// <param name="caption">
		/// The caption to ender
		/// </param>
		/// <param name="group">
		/// The group that contains the checkbox or radio information.  This is used to display
		/// the summary information when a RootElement is rendered inside a section.
		/// </param>
		public RootElement (string caption, Group group) : base (caption)
		{
			this.group = group;
		}
		
		internal List<Section> Sections = new List<Section> ();

		internal NSIndexPath PathForRadio (int idx)
		{
			RadioGroup radio = group as RadioGroup;
			if (radio == null)
				return null;
			
			uint current = 0, section = 0;
			foreach (Section s in Sections){
				uint row = 0;
				
				foreach (Element e in s.Elements){
					if (!(e is RadioElement))
						continue;
					
					if (current == idx){
						return NSIndexPath.Create(section, row); 
					}
					row++;
					current++;
				}
				section++;
			}
			return null;
		}
		
		public int Count { 
			get {
				return Sections.Count;
			}
		}

		public Section this [int idx] {
			get {
				return Sections [idx];
			}
		}
		
		internal int IndexOf (Section target)
		{
			int idx = 0;
			foreach (Section s in Sections){
				if (s == target)
					return idx;
				idx++;
			}
			return -1;
		}
			
		internal void Prepare ()
		{
			int current = 0;
			foreach (Section s in Sections){				
				foreach (Element e in s.Elements){
					var re = e as RadioElement;
					if (re != null)
						re.RadioIdx = current++;
					if (UnevenRows == false && e is IElementSizing)
						UnevenRows = true;
					if (NeedColorUpdate == false && e is IColorizeBackground)
						NeedColorUpdate = true;
				}
			}
		}
		
		/// <summary>
		/// Adds a new section to this RootElement
		/// </summary>
		/// <param name="section">
		/// The section to add, if the root is visible, the section is inserted with no animation
		/// </param>
		public void Add (Section section)
		{
			if (section == null)
				return;
			
			Sections.Add (section);
			section.Parent = this;
			if (TableView == null)
				return;
			
			TableView.InsertSections (MakeIndexSet (Sections.Count-1, 1), UITableViewRowAnimation.None);
		}

		//
		// This makes things LINQ friendly;  You can now create RootElements
		// with an embedded LINQ expression, like this:
		// new RootElement ("Title") {
		//     from x in names
		//         select new Section (x) { new StringElement ("Sample") }
		//
		public void Add (IEnumerable<Section> sections)
		{
			foreach (var s in sections)
				Add (s);
		}
		
		NSIndexSet MakeIndexSet (int start, int count)
		{
			NSRange range;
			range.Location = start;
			range.Length = count;
			return NSIndexSet.FromNSRange (range);
		}
		
		/// <summary>
		/// Inserts a new section into the RootElement
		/// </summary>
		/// <param name="idx">
		/// The index where the section is added <see cref="System.Int32"/>
		/// </param>
		/// <param name="anim">
		/// The <see cref="UITableViewRowAnimation"/> type.
		/// </param>
		/// <param name="newSections">
		/// A <see cref="Section[]"/> list of sections to insert
		/// </param>
		/// <remarks>
		///    This inserts the specified list of sections (a params argument) into the
		///    root using the specified animation.
		/// </remarks>
		public void Insert (int idx, UITableViewRowAnimation anim, params Section [] newSections)
		{
			if (idx < 0 || idx > Sections.Count)
				return;
			if (newSections == null)
				return;
			
			if (TableView != null)
				TableView.BeginUpdates ();
			
			int pos = idx;
			foreach (var s in newSections){
				s.Parent = this;
				Sections.Insert (pos++, s);
			}
			
			if (TableView == null)
				return;
			
			TableView.InsertSections (MakeIndexSet (idx, newSections.Length), anim);
			TableView.EndUpdates ();
		}
		
		/// <summary>
		/// Inserts a new section into the RootElement
		/// </summary>
		/// <param name="idx">
		/// The index where the section is added <see cref="System.Int32"/>
		/// </param>
		/// <param name="newSections">
		/// A <see cref="Section[]"/> list of sections to insert
		/// </param>
		/// <remarks>
		///    This inserts the specified list of sections (a params argument) into the
		///    root using the Fade animation.
		/// </remarks>
		public void Insert (int idx, Section section)
		{
			Insert (idx, UITableViewRowAnimation.None, section);
		}
		
		/// <summary>
		/// Removes a section at a specified location
		/// </summary>
		public void RemoveAt (int idx)
		{
			RemoveAt (idx, UITableViewRowAnimation.Fade);
		}

		/// <summary>
		/// Removes a section at a specified location using the specified animation
		/// </summary>
		/// <param name="idx">
		/// A <see cref="System.Int32"/>
		/// </param>
		/// <param name="anim">
		/// A <see cref="UITableViewRowAnimation"/>
		/// </param>
		public void RemoveAt (int idx, UITableViewRowAnimation anim)
		{
			if (idx < 0 || idx >= Sections.Count)
				return;
			
			Sections.RemoveAt (idx);
			
			if (TableView == null)
				return;
			
			TableView.DeleteSections (NSIndexSet.FromIndex (idx), anim);
		}
			
		public void Remove (Section s)
		{
			if (s == null)
				return;
			int idx = Sections.IndexOf (s);
			if (idx == -1)
				return;
			RemoveAt (idx, UITableViewRowAnimation.Fade);
		}
		
		public void Remove (Section s, UITableViewRowAnimation anim)
		{
			if (s == null)
				return;
			int idx = Sections.IndexOf (s);
			if (idx == -1)
				return;
			RemoveAt (idx, anim);
		}

		public void Clear ()
		{
			foreach (var s in Sections)
				s.Dispose ();
			Sections = new List<Section> ();
			if (TableView != null)
				TableView.ReloadData ();
		}

		protected override void Dispose (bool disposing)
		{
			if (disposing){
				if (Sections == null)
					return;
				
				TableView = null;
				Clear ();
				Sections = null;
			}
		}
		
		/// <summary>
		/// Enumerator that returns all the sections in the RootElement.
		/// </summary>
		/// <returns>
		/// A <see cref="IEnumerator"/>
		/// </returns>
		IEnumerator IEnumerable.GetEnumerator ()
		{
			foreach (var s in Sections)
				yield return s;
		}
		
		IEnumerator<Section> IEnumerable<Section>.GetEnumerator ()
		{
			foreach (var s in Sections)
				yield return s;
		}

		/// <summary>
		/// The currently selected Radio item in the whole Root.
		/// </summary>
		public int RadioSelected {
			get {
				var radio = group as RadioGroup;
				if (radio != null)
					return radio.Selected;
				return -1;
			}
			set {
				var radio = group as RadioGroup;
				if (radio != null)
					radio.Selected = value;
			}
		}
		
		public override UITableViewCell GetCell (UITableView tv)
		{
			var cell = tv.DequeueReusableCell (rkey);
			if (cell == null){
				var style = summarySection == -1 ? UITableViewCellStyle.Default : UITableViewCellStyle.Value1;
				
				cell = new UITableViewCell (style, rkey);
				cell.SelectionStyle = UITableViewCellSelectionStyle.Blue;
			} 
		
			cell.TextLabel.Text = Caption;
			var radio = group as RadioGroup;
			if (radio != null){
				int selected = radio.Selected;
				int current = 0;
				
				foreach (var s in Sections){
					foreach (var e in s.Elements){
						if (!(e is RadioElement))
							continue;
						
						if (current == selected){
							cell.DetailTextLabel.Text = e.Summary ();
							goto le;
						}
						current++;
					}
				}
			} else if (group != null){
				int count = 0;
				
				foreach (var s in Sections){
					foreach (var e in s.Elements){
						var ce = e as CheckboxElement;
						if (ce != null){
							if (ce.Value)
								count++;
							continue;
						}
						var be = e as BoolElement;
						if (be != null){
							if (be.Value)
								count++;
							continue;
						}
					}
				}
				cell.DetailTextLabel.Text = count.ToString ();
			} else if (summarySection != -1 && summarySection < Sections.Count){
					var s = Sections [summarySection];
					if (summaryElement < s.Elements.Count)
						cell.DetailTextLabel.Text = s.Elements [summaryElement].Summary ();
			} 
		le:
			cell.Accessory = UITableViewCellAccessory.DisclosureIndicator;
			
			return cell;
		}
		
		/// <summary>
		///    This method does nothing by default, but gives a chance to subclasses to
		///    customize the UIViewController before it is presented
		/// </summary>
		protected virtual void PrepareDialogViewController (UIViewController dvc)
		{
		}
		
		/// <summary>
		/// Creates the UIViewController that will be pushed by this RootElement
		/// </summary>
		protected virtual UIViewController MakeViewController ()
		{
			if (createOnSelected != null)
				return createOnSelected (this);
			
			return new DialogViewController (this, true) {
				Autorotate = true
			};
		}
		
		public override void Selected (DialogViewController dvc, UITableView tableView, NSIndexPath path)
		{
			tableView.DeselectRow (path, false);
			var newDvc = MakeViewController ();
			PrepareDialogViewController (newDvc);
			dvc.ActivateController (newDvc);
		}
		
		public void Reload (Section section, UITableViewRowAnimation animation)
		{
			if (section == null)
				throw new ArgumentNullException ("section");
			if (section.Parent == null || section.Parent != this)
				throw new ArgumentException ("Section is not attached to this root");
			
			int idx = 0;
			foreach (var sect in Sections){
				if (sect == section){
					TableView.ReloadSections (new NSIndexSet ((uint) idx), animation);
					return;
				}
				idx++;
			}
		}
		
		public void Reload (Element element, UITableViewRowAnimation animation)
		{
			if (element == null)
				throw new ArgumentNullException ("element");
			var section = element.Parent as Section;
			if (section == null)
				throw new ArgumentException ("Element is not attached to this root");
			var root = section.Parent as RootElement;
			if (root == null)
				throw new ArgumentException ("Element is not attached to this root");
			var path = element.IndexPath;
			if (path == null)
				return;
			TableView.ReloadRows (new NSIndexPath [] { path }, animation);
		}
		
	}
}<|MERGE_RESOLUTION|>--- conflicted
+++ resolved
@@ -1381,15 +1381,9 @@
 		
 		public override UITableViewCell GetCell (UITableView tv)
 		{
-<<<<<<< HEAD
-			var cell = tv.DequeueReusableCell (EntryKey);
-			if (cell == null){
-				cell = new UITableViewCell (UITableViewCellStyle.Default, EntryKey);
-=======
 			var cell = tv.DequeueReusableCell (CellKey);
 			if (cell == null){
 				cell = new UITableViewCell (UITableViewCellStyle.Default, CellKey);
->>>>>>> 3d8f8ed5
 				cell.SelectionStyle = UITableViewCellSelectionStyle.None;
 			} else 
 				RemoveTag (cell, 1);
