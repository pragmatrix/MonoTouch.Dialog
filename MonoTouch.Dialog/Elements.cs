--- conflicted
+++ resolved
@@ -1231,10 +1231,6 @@
 		
 		public override string FormatDate (DateTime dt)
 		{
-<<<<<<< HEAD
-			//Console.WriteLine (dt.ToShortTimeString () + " - " + dt.ToLongTimeString ());
-=======
->>>>>>> 030ddff5
 			return dt.ToLocalTime ().ToShortTimeString ();
 		}
 		
