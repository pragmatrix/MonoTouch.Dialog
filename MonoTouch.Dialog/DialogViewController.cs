//
// DialogViewController.cs: drives MonoTouch.Dialog
//
// Author:
//   Miguel de Icaza
//
// Code to support pull-to-refresh based on Martin Bowling's TweetTableView
// which is based in turn in EGOTableViewPullRefresh code which was created
// by Devin Doty and is Copyrighted 2009 enormego and released under the
// MIT X11 license
//
using System;
using MonoTouch.UIKit;
using System.Drawing;
using System.Collections.Generic;
using MonoTouch.Foundation;

namespace MonoTouch.Dialog
{
	public class DialogViewController : UITableViewController
	{
		public UITableViewStyle Style = UITableViewStyle.Grouped;
		UISearchBar searchBar;
		UITableView tableView;
		RefreshTableHeaderView refreshView;
		RootElement root;
		bool pushing;
		bool dirty;
		bool reloading;

		/// <summary>
		/// The root element displayed by the DialogViewController, the value can be changed during runtime to update the contents.
		/// </summary>
		public RootElement Root {
			get {
				return root;
			}
			set {
				if (root == value)
					return;
				if (root != null)
					root.Dispose ();
				
				root = value;
				root.TableView = tableView;		
				ReloadData ();
			}
		} 

		EventHandler refreshRequested;
		/// <summary>
		/// If you assign a handler to this event before the view is shown, the
		/// DialogViewController will have support for pull-to-refresh UI.
		/// </summary>
		public event EventHandler RefreshRequested {
			add {
				if (tableView != null)
					throw new ArgumentException ("You should set the handler before the controller is shown");
				refreshRequested += value; 
			}
			remove {
				refreshRequested -= value;
			}
		}
		
		// If the value is 1, we are enabled, used in the source for quick computation
		bool enableSearch;
		public bool EnableSearch {
			get {
			   return enableSearch;
			}
			set {
				// After MonoTouch 3.0, we can allow for the search to be enabled/disable
				if (tableView != null)
					throw new ArgumentException ("You should set EnableSearch before the controller is shown");
				enableSearch = value;
			}
		}
		public string SearchPlaceholder { get; set; }
			
		/// <summary>
		/// Invoke this method to trigger a data refresh.   
		/// </summary>
		/// <remarks>
		/// This will invoke the RerfeshRequested event handler, the code attached to it
		/// should start the background operation to fetch the data and when it completes
		/// it should call ReloadComplete to restore the control state.
		/// </remarks>
		public void TriggerRefresh ()
		{
			TriggerRefresh (false);
		}
		
		void TriggerRefresh (bool showStatus)
		{
			if (refreshRequested == null)
				return;

			if (reloading)
				return;
			
			reloading = true;
			if (refreshView != null)
				refreshView.SetActivity (true);
			refreshRequested (this, EventArgs.Empty);

			if (showStatus && refreshView != null){
				UIView.BeginAnimations ("reloadingData");
				UIView.SetAnimationDuration (0.2);
				TableView.ContentInset = new UIEdgeInsets (60, 0, 0, 0);
				UIView.CommitAnimations ();
			}
		}
		
		/// <summary>
		/// Invoke this method to signal that a reload has completed, this will update the UI accordingly.
		/// </summary>
		public void ReloadComplete ()
		{
			if (refreshView != null)
				refreshView.LastUpdate = DateTime.Now;
			if (!reloading)
				return;

			reloading = false;
			if (refreshView == null)
				return;
			
			refreshView.SetActivity (false);
			refreshView.Flip (false);
			UIView.BeginAnimations ("doneReloading");
			UIView.SetAnimationDuration (0.3f);
			TableView.ContentInset = new UIEdgeInsets (0, 0, 0, 0);
			refreshView.SetStatus (RefreshViewStatus.PullToReload);
			UIView.CommitAnimations ();
		}
		
		/// <summary>
		/// Controls whether the DialogViewController should auto rotate
		/// </summary>
		public bool Autorotate { get; set; }
		
		public override bool ShouldAutorotateToInterfaceOrientation (UIInterfaceOrientation toInterfaceOrientation)
		{
			return Autorotate || toInterfaceOrientation == UIInterfaceOrientation.Portrait;
		}
		
		public override void DidRotate (UIInterfaceOrientation fromInterfaceOrientation)
		{
			base.DidRotate (fromInterfaceOrientation);
<<<<<<< HEAD
			
			//JON DID THIS
			this.ReloadData();
		}
		
		
=======
			if (refreshView != null){
				var bounds = View.Bounds;
				
				refreshView.Frame = new RectangleF (0, -bounds.Height, bounds.Width, bounds.Height);
			}
			Console.WriteLine (View.Bounds);
		}
		
>>>>>>> 030ddff5
		Section [] originalSections;
		Element [][] originalElements;
		
		/// <summary>
		/// Allows caller to programatically activate the search bar and start the search process
		/// </summary>
		public void StartSearch ()
		{
			if (originalSections != null)
				return;
			
			searchBar.BecomeFirstResponder ();
			originalSections = Root.Sections.ToArray ();
			originalElements = new Element [originalSections.Length][];
			for (int i = 0; i < originalSections.Length; i++)
				originalElements [i] = originalSections [i].Elements.ToArray ();
		}
		
		/// <summary>
		/// Allows the caller to programatically stop searching.
		/// </summary>
		public virtual void FinishSearch ()
		{
			if (originalSections == null)
				return;
			
			Root.Sections = new List<Section> (originalSections);
			originalSections = null;
			originalElements = null;
			searchBar.ResignFirstResponder ();
		}
		
		public delegate void SearchTextEventHandler (object sender, SearchChangedEventArgs args);
		public event SearchTextEventHandler SearchTextChanged;
		
		public virtual void OnSearchTextChanged (string text)
		{
			if (SearchTextChanged != null)
				SearchTextChanged (this, new SearchChangedEventArgs (text));
		}
		                                     
		public void PerformFilter (string text)
		{
			if (originalSections == null)
				return;
			
			OnSearchTextChanged (text);
			
			bool changed = false;
			var newSections = new List<Section> ();
			
			for (int sidx = 0; sidx < originalSections.Length; sidx++){
				Section newSection = null;
				var section = originalSections [sidx];
				Element [] elements = originalElements [sidx];
				
				for (int eidx = 0; eidx < elements.Length; eidx++){
					if (elements [eidx].Matches (text)){
						if (newSection == null){
							newSection = new Section (section.Header, section.Footer){
								FooterView = section.FooterView,
								HeaderView = section.HeaderView
							};
							newSections.Add (newSection);
						}
						newSection.Add (elements [eidx]);
					}
				}
			}
			
			Root.Sections = newSections;
			
			ReloadData ();
		}
		
		public virtual void SearchButtonClicked (string text)
		{
		}
			
		class SearchDelegate : UISearchBarDelegate {
			DialogViewController container;
			
			public SearchDelegate (DialogViewController container)
			{
				this.container = container;
			}
			
			public override void OnEditingStarted (UISearchBar searchBar)
			{
				searchBar.ShowsCancelButton = true;
				container.StartSearch ();
			}
			
			public override void OnEditingStopped (UISearchBar searchBar)
			{
				searchBar.ShowsCancelButton = false;
				container.FinishSearch ();
			}
			
			public override void TextChanged (UISearchBar searchBar, string searchText)
			{
				container.PerformFilter (searchText ?? "");
			}
			
			public override void CancelButtonClicked (UISearchBar searchBar)
			{
				searchBar.ShowsCancelButton = false;
				container.FinishSearch ();
				searchBar.ResignFirstResponder ();
			}
			
			public override void SearchButtonClicked (UISearchBar searchBar)
			{
				container.SearchButtonClicked (searchBar.Text);
			}
		}
		
		public class Source : UITableViewSource {
			const float yboundary = 65;
			protected DialogViewController Container;
			protected RootElement Root;
			bool checkForRefresh;
			
			public Source (DialogViewController container)
			{
				this.Container = container;
				Root = container.root;
			}
			
			public override int RowsInSection (UITableView tableview, int section)
			{
				var s = Root.Sections [section];
				var count = s.Elements.Count;
				
				return count;
			}

			public override int NumberOfSections (UITableView tableView)
			{
				return Root.Sections.Count;
			}

			public override string TitleForHeader (UITableView tableView, int section)
			{
				return Root.Sections [section].Caption;
			}

			public override string TitleForFooter (UITableView tableView, int section)
			{
				return Root.Sections [section].Footer;
			}

			public override UITableViewCell GetCell (UITableView tableView, MonoTouch.Foundation.NSIndexPath indexPath)
			{
				var section = Root.Sections [indexPath.Section];
				var element = section.Elements [indexPath.Row];
				
				return element.GetCell (tableView);
			}
			
			public override void RowSelected (UITableView tableView, MonoTouch.Foundation.NSIndexPath indexPath)
			{
				Container.Selected (indexPath);
			}			
			
			public override UIView GetViewForHeader (UITableView tableView, int sectionIdx)
			{
				var section = Root.Sections [sectionIdx];
				return section.HeaderView;
			}

			public override float GetHeightForHeader (UITableView tableView, int sectionIdx)
			{
				var section = Root.Sections [sectionIdx];
				if (section.HeaderView == null)
					return -1;
				return section.HeaderView.Frame.Height;
			}

			public override UIView GetViewForFooter (UITableView tableView, int sectionIdx)
			{
				var section = Root.Sections [sectionIdx];
				return section.FooterView;
			}
			
			public override float GetHeightForFooter (UITableView tableView, int sectionIdx)
			{
				var section = Root.Sections [sectionIdx];
				if (section.FooterView == null)
					return -1;
				return section.FooterView.Frame.Height;
			}
			
			#region Pull to Refresh support
			public override void Scrolled (UIScrollView scrollView)
			{
				if (!checkForRefresh)
					return;
				if (Container.reloading)
					return;
				var view  = Container.refreshView;
				if (view == null)
					return;
				
				var point = Container.TableView.ContentOffset;
				
				if (view.IsFlipped && point.Y > -yboundary && point.Y < 0){
					view.Flip (true);
					view.SetStatus (RefreshViewStatus.PullToReload);
				} else if (!view.IsFlipped && point.Y < -yboundary){
					view.Flip (true);
					view.SetStatus (RefreshViewStatus.ReleaseToReload);
				}
			}
			
			public override void DraggingStarted (UIScrollView scrollView)
			{
				checkForRefresh = true;
			}
			
			public override void DraggingEnded (UIScrollView scrollView, bool willDecelerate)
			{
				if (Container.refreshView == null)
					return;
				
				checkForRefresh = false;
				if (Container.TableView.ContentOffset.Y > -yboundary)
					return;
				Container.TriggerRefresh (true);
			}
			#endregion
		}
		
		//
		// Performance trick, if we expose GetHeightForRow, the UITableView will
		// probe *every* row for its size;   Avoid this by creating a separate
		// model that is used only when we have items that require resizing
		//
		public class SizingSource : Source {
			public SizingSource (DialogViewController controller) : base (controller) {}
			
			public override float GetHeightForRow (UITableView tableView, MonoTouch.Foundation.NSIndexPath indexPath)
			{
				var section = Root.Sections [indexPath.Section];
				var element = section.Elements [indexPath.Row];
				
				var sizable = element as IElementSizing;
				if (sizable == null)
					return tableView.RowHeight;
				return sizable.GetHeight (tableView, indexPath);
			}
		}
			
		/// <summary>
		/// Activates a nested view controller from the DialogViewController.   
		/// If the view controller is hosted in a UINavigationController it
		/// will push the result.   Otherwise it will show it as a modal
		/// dialog
		/// </summary>
		public void ActivateController (UIViewController controller)
		{
			dirty = true;
			
			var parent = ParentViewController;
			var nav = parent as UINavigationController;
			
			// We can not push a nav controller into a nav controller
			if (nav != null && !(controller is UINavigationController))
				nav.PushViewController (controller, true);
			else
				PresentModalViewController (controller, true);
		}

		/// <summary>
		/// Dismisses the view controller.   It either pops or dismisses
		/// based on the kind of container we are hosted in.
		/// </summary>
		public void DeactivateController (bool animated)
		{
			var parent = ParentViewController;
			var nav = parent as UINavigationController;
			
			if (nav != null)
				nav.PopViewControllerAnimated (animated);
			else
				DismissModalViewControllerAnimated (animated);
		}

		void SetupSearch ()
		{
			if (enableSearch){
				searchBar = new UISearchBar (new RectangleF (0, 0, tableView.Bounds.Width, 44)) {
					Delegate = new SearchDelegate (this)
				};
				if (SearchPlaceholder != null)
					searchBar.Placeholder = this.SearchPlaceholder;
				tableView.TableHeaderView = searchBar;					
			} else {
				// Does not work with current Monotouch, will work with 3.0
				// tableView.TableHeaderView = null;
			}
		}
		
		public virtual void Selected (NSIndexPath indexPath)
		{
			var section = root.Sections [indexPath.Section];
			var element = section.Elements [indexPath.Row];

			element.Selected (this, tableView, indexPath);
		}
		
		public virtual UITableView MakeTableView (RectangleF bounds, UITableViewStyle style)
		{
			return new UITableView (bounds, style);
		}
		
		public override void LoadView ()
		{
			tableView = MakeTableView (UIScreen.MainScreen.Bounds, Style);
			tableView.AutoresizingMask = UIViewAutoresizing.FlexibleHeight | UIViewAutoresizing.FlexibleWidth | UIViewAutoresizing.FlexibleTopMargin;
			tableView.AutosizesSubviews = true;
			
			UpdateSource ();
			View = tableView;
			SetupSearch ();
			ConfigureTableView ();
			
			if (root == null)
				return;
			root.TableView = tableView;
		}
		
		void ConfigureTableView ()
		{
			if (refreshRequested != null){
				// The dimensions should be large enough so that even if the user scrolls, we render the
				// whole are with the background color.
				var bounds = View.Bounds;
				refreshView = MakeRefreshTableHeaderView (new RectangleF (0, -bounds.Height, bounds.Width, bounds.Height));
				if (reloading)
					refreshView.SetActivity (true);
				TableView.AddSubview (refreshView);
			}
		}
		
		public virtual RefreshTableHeaderView MakeRefreshTableHeaderView (RectangleF rect)
		{
			return new RefreshTableHeaderView (rect);
		}

		public override void ViewWillAppear (bool animated)
		{
			base.ViewWillAppear (animated);
			if (root == null)
				return;
			
			root.Prepare ();
			
			NavigationItem.HidesBackButton = !pushing;
			if (root.Caption != null)
				NavigationItem.Title = root.Caption;
			if (dirty){
				tableView.ReloadData ();
				dirty = false;
			}
		}

		public virtual Source CreateSizingSource (bool unevenRows)
		{
			return unevenRows ? new SizingSource (this) : new Source (this);
		}
		
		Source TableSource;
		
		void UpdateSource ()
		{
			if (root == null)
				return;
			
			TableSource = CreateSizingSource (root.UnevenRows);
			tableView.Source = TableSource;
		}

		public void ReloadData ()
		{
			root.Prepare ();
			if (tableView != null){
				UpdateSource ();
				tableView.ReloadData ();
			}
			dirty = false;
		}
		
		public event EventHandler ViewDissapearing;
		
		public override void ViewWillDisappear (bool animated)
		{
			base.ViewWillDisappear (animated);
			if (ViewDissapearing != null)
				ViewDissapearing (this, EventArgs.Empty);
		}

		void PrepareRoot (RootElement root)
		{
			this.root = root;
			if (root != null)
				root.Prepare ();
		}
		
		public DialogViewController (RootElement root) : base (UITableViewStyle.Grouped)
		{
			PrepareRoot (root);
		}
		
		public DialogViewController (UITableViewStyle style, RootElement root) : base (style)
		{
			PrepareRoot (root);
		}
		
		/// <summary>
		///     Creates a new DialogViewController from a RootElement and sets the push status
		/// </summary>
		/// <param name="root">
		/// The <see cref="RootElement"/> containing the information to render.
		/// </param>
		/// <param name="pushing">
		/// A <see cref="System.Boolean"/> describing whether this is being pushed 
		/// (NavigationControllers) or not.   If pushing is true, then the back button 
		/// will be shown, allowing the user to go back to the previous controller
		/// </param>
		public DialogViewController (RootElement root, bool pushing) : base (UITableViewStyle.Grouped)
		{
			this.pushing = pushing;
			PrepareRoot (root);
		}

		public DialogViewController (UITableViewStyle style, RootElement root, bool pushing) : base (style)
		{
			this.pushing = pushing;
			PrepareRoot (root);
		}
	}
	
}<|MERGE_RESOLUTION|>--- conflicted
+++ resolved
@@ -148,23 +148,15 @@
 		public override void DidRotate (UIInterfaceOrientation fromInterfaceOrientation)
 		{
 			base.DidRotate (fromInterfaceOrientation);
-<<<<<<< HEAD
-			
-			//JON DID THIS
-			this.ReloadData();
-		}
-		
-		
-=======
+			
 			if (refreshView != null){
 				var bounds = View.Bounds;
 				
 				refreshView.Frame = new RectangleF (0, -bounds.Height, bounds.Width, bounds.Height);
 			}
-			Console.WriteLine (View.Bounds);
-		}
-		
->>>>>>> 030ddff5
+			//Console.WriteLine (View.Bounds);
+		}
+		
 		Section [] originalSections;
 		Element [][] originalElements;
 		
