--- conflicted
+++ resolved
@@ -148,7 +148,6 @@
 		public override void DidRotate (UIInterfaceOrientation fromInterfaceOrientation)
 		{
 			base.DidRotate (fromInterfaceOrientation);
-<<<<<<< HEAD
 			
 			if (refreshView != null){
 				var bounds = View.Bounds;
@@ -156,9 +155,7 @@
 				refreshView.Frame = new RectangleF (0, -bounds.Height, bounds.Width, bounds.Height);
 			}
 			//Console.WriteLine (View.Bounds);
-=======
 			ReloadData ();
->>>>>>> e0b3957e
 		}
 		
 		Section [] originalSections;
