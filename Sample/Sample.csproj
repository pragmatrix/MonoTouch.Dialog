--- conflicted
+++ resolved
@@ -87,10 +87,7 @@
     <Compile Include="DemoDate.cs" />
     <Compile Include="DemoHeadersFooters.cs" />
     <Compile Include="DemoLoadMore.cs" />
-<<<<<<< HEAD
-=======
     <Compile Include="DemoEditing.cs" />
->>>>>>> 5c3d2de8
   </ItemGroup>
   <ItemGroup>
     <Page Include="MainWindow.xib" />
